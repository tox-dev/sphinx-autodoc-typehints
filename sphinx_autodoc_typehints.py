import inspect
import textwrap
import typing
from typing import get_type_hints, TypeVar, Any, AnyStr, Generic, Union

from sphinx.util import logging
from sphinx.util.inspect import Signature

try:
    from typing_extensions import Protocol
except ImportError:
    Protocol = None

logger = logging.getLogger(__name__)


def format_annotation(annotation, fully_qualified=False):
    if inspect.isclass(annotation) and annotation.__module__ == 'builtins':
        if annotation.__qualname__ == 'NoneType':
            return '``None``'
        else:
            return ':py:class:`{}`'.format(annotation.__qualname__)

    annotation_cls = annotation if inspect.isclass(annotation) else type(annotation)
    class_name = None
    if annotation_cls.__module__ == 'typing':
        params = None
        prefix = ':py:class:'
        module = 'typing'
        extra = ''

        if inspect.isclass(getattr(annotation, '__origin__', None)):
            annotation_cls = annotation.__origin__
            try:
                mro = annotation_cls.mro()
                if Generic in mro or (Protocol and Protocol in mro):
                    module = annotation_cls.__module__
            except TypeError:
                pass  # annotation_cls was either the "type" object or typing.Type

        if annotation is Any:
            return ':py:data:`{}typing.Any`'.format("" if fully_qualified else "~")
        elif annotation is AnyStr:
            return ':py:data:`{}typing.AnyStr`'.format("" if fully_qualified else "~")
        elif isinstance(annotation, TypeVar):
            return '\\%r' % annotation
        elif (annotation is Union or getattr(annotation, '__origin__', None) is Union or
              hasattr(annotation, '__union_params__')):
            prefix = ':py:data:'
            class_name = 'Union'
            if hasattr(annotation, '__union_params__'):
                params = annotation.__union_params__
            elif hasattr(annotation, '__args__'):
                params = annotation.__args__

            if params and len(params) == 2 and (hasattr(params[1], '__qualname__') and
                                                params[1].__qualname__ == 'NoneType'):
                class_name = 'Optional'
                params = (params[0],)
        elif annotation_cls.__qualname__ == 'Tuple' and hasattr(annotation, '__tuple_params__'):
            params = annotation.__tuple_params__
            if annotation.__tuple_use_ellipsis__:
                params += (Ellipsis,)
        elif annotation_cls.__qualname__ == 'Callable':
            prefix = ':py:data:'
            arg_annotations = result_annotation = None
            if hasattr(annotation, '__result__'):
                arg_annotations = annotation.__args__
                result_annotation = annotation.__result__
            elif getattr(annotation, '__args__', None):
                arg_annotations = annotation.__args__[:-1]
                result_annotation = annotation.__args__[-1]

            if arg_annotations in (Ellipsis, (Ellipsis,)):
                params = [Ellipsis, result_annotation]
            elif arg_annotations is not None:
                params = [
                    '\\[{}]'.format(
                        ', '.join(
                            format_annotation(param, fully_qualified)
                            for param in arg_annotations)),
                    result_annotation
                ]
        elif hasattr(annotation, 'type_var'):
            # Type alias
            class_name = annotation.name
            params = (annotation.type_var,)
        elif getattr(annotation, '__args__', None) is not None:
            params = annotation.__args__
        elif hasattr(annotation, '__parameters__'):
            params = annotation.__parameters__

        if params:
            extra = '\\[{}]'.format(', '.join(
                format_annotation(param, fully_qualified) for param in params))

        if not class_name:
            class_name = annotation_cls.__qualname__.title()

        return '{prefix}`{qualify}{module}.{name}`{extra}'.format(
            prefix=prefix,
            qualify="" if fully_qualified else "~",
            module=module,
            name=class_name,
            extra=extra
        )
    elif annotation is Ellipsis:
        return '...'
    elif (inspect.isfunction(annotation) and annotation.__module__ == 'typing' and
          hasattr(annotation, '__name__') and hasattr(annotation, '__supertype__')):
        return ':py:func:`{qualify}typing.NewType`\\(:py:data:`~{name}`, {extra})'.format(
            qualify="" if fully_qualified else "~",
            name=annotation.__name__,
            extra=format_annotation(annotation.__supertype__, fully_qualified),
        )
    elif inspect.isclass(annotation) or inspect.isclass(getattr(annotation, '__origin__', None)):
        if not inspect.isclass(annotation):
            annotation_cls = annotation.__origin__

        extra = ''
        mro = annotation_cls.mro()
        if Generic in mro or (Protocol and Protocol in mro):
            params = (getattr(annotation, '__parameters__', None) or
                      getattr(annotation, '__args__', None))
            if params:
                extra = '\\[{}]'.format(', '.join(
                    format_annotation(param, fully_qualified) for param in params))

        return ':py:class:`{qualify}{module}.{name}`{extra}'.format(
            qualify="" if fully_qualified else "~",
            module=annotation.__module__,
            name=annotation_cls.__qualname__,
            extra=extra
        )

    return str(annotation)


def process_signature(app, what: str, name: str, obj, options, signature, return_annotation):
    if not callable(obj):
        return

    if what in ('class', 'exception'):
        obj = getattr(obj, '__init__', getattr(obj, '__new__', None))

    if not getattr(obj, '__annotations__', None):
        return

    obj = inspect.unwrap(obj)
    signature = Signature(obj)
    parameters = [
        param.replace(annotation=inspect.Parameter.empty)
        for param in signature.signature.parameters.values()
    ]

    if '<locals>' in obj.__qualname__:
        logger.warning(
            'Cannot treat a function defined as a local function: "%s"  (use @functools.wraps)',
            name)
        return

    if parameters:
        if what in ('class', 'exception'):
            del parameters[0]
        elif what == 'method':
            outer = inspect.getmodule(obj)
            for clsname in obj.__qualname__.split('.')[:-1]:
                outer = getattr(outer, clsname)

            method_name = obj.__name__
            if method_name.startswith("__") and not method_name.endswith("__"):
                # If the method starts with double underscore (dunder)
                # Python applies mangling so we need to prepend the class name.
                # This doesn't happen if it always ends with double underscore.
                class_name = obj.__qualname__.split('.')[-2]
                method_name = "_{c}{m}".format(c=class_name, m=method_name)

            method_object = outer.__dict__[method_name] if outer else obj
            if not isinstance(method_object, (classmethod, staticmethod)):
                del parameters[0]

    signature.signature = signature.signature.replace(
        parameters=parameters,
        return_annotation=inspect.Signature.empty)

    return signature.format_args().replace('\\', '\\\\'), None


def get_all_type_hints(obj, name):
    rv = {}

    try:
        rv = get_type_hints(obj)
    except (AttributeError, TypeError, RecursionError):
        # Introspecting a slot wrapper will raise TypeError, and and some recursive type
        # definitions will cause a RecursionError (https://github.com/python/typing/issues/574).
        pass
    except NameError as exc:
        logger.warning('Cannot resolve forward reference in type annotations of "%s": %s',
                       name, exc)
        rv = obj.__annotations__

    if rv:
        return rv

    rv = backfill_type_hints(obj, name)

    try:
        obj.__annotations__ = rv
    except AttributeError:
        return rv

    try:
        rv = get_type_hints(obj)
    except (AttributeError, TypeError):
        pass
    except NameError as exc:
        logger.warning('Cannot resolve forward reference in type annotations of "%s": %s',
                       name, exc)
        rv = obj.__annotations__

    return rv


def backfill_type_hints(obj, name):
    rv = {}

    try:
        import typed_ast.ast3 as ast
    except ImportError:
        return rv

    def _one_child(module):
        children = list(ast.iter_child_nodes(module))

        if len(children) != 1:
            logger.warning(
                'Did not get exactly one node from AST for "%s", got %s', name, len(children))
            return

        return children[0]

    try:
        obj_ast = ast.parse(textwrap.dedent(inspect.getsource(obj)))
    except TypeError:
        return rv

    obj_ast = _one_child(obj_ast)
    if obj_ast is None:
        return rv

    try:
        type_comment = obj_ast.type_comment
    except AttributeError:
        return rv

    if not type_comment:
        return rv

    try:
        comment_args_str, comment_returns = type_comment.split(' -> ')
    except ValueError:
        logger.warning('Unparseable type hint comment for "%s": Expected to contain ` -> `', name)
        return rv

    if comment_returns:
        rv['return'] = comment_returns

    if comment_args_str not in ('()', '(...)'):
        logger.warning(
            'Only supporting `type: (...) -> rv`-style type hint comments, '
            'skipping types for "%s"', name
        )
        return rv

    try:
        args = list(ast.iter_child_nodes(obj_ast.args))
    except AttributeError:
        logger.warning('No args found on "%s"', name)
        return rv

    for arg in args:
        comment = getattr(arg, 'type_comment', None)
        if not comment:
            continue

        if not hasattr(arg, 'arg'):
            continue

        rv[arg.arg] = comment

    return rv


def process_docstring(app, what, name, obj, options, lines):
    if isinstance(obj, property):
        obj = obj.fget

    if callable(obj):
        if what in ('class', 'exception'):
            obj = getattr(obj, '__init__')

        obj = inspect.unwrap(obj)
        type_hints = get_all_type_hints(obj, name)

        for argname, annotation in type_hints.items():
            if argname.endswith('_'):
                argname = '{}\\_'.format(argname[:-1])

            formatted_annotation = format_annotation(
                annotation, fully_qualified=app.config.typehints_fully_qualified)

            if argname == 'return':
                if what in ('class', 'exception'):
                    # Don't add return type None from __init__()
                    continue

                insert_index = len(lines)
                for i, line in enumerate(lines):
                    if line.startswith(':rtype:'):
                        insert_index = None
                        break
                    elif line.startswith(':return:') or line.startswith(':returns:'):
                        insert_index = i

                if insert_index is not None:
                    if insert_index == len(lines):
                        # Ensure that :rtype: doesn't get joined with a paragraph of text, which
                        # prevents it being interpreted.
                        lines.append('')
                        insert_index += 1

                    lines.insert(insert_index, ':rtype: {}'.format(formatted_annotation))
            else:
                searchfor = ':param {}:'.format(argname)
                insert_index = None

                for i, line in enumerate(lines):
                    if line.startswith(searchfor):
                        insert_index = i
                        break

                if insert_index is None and app.config.always_document_param_types:
                    lines.append(searchfor)
                    insert_index = len(lines)

                if insert_index is not None:
                    lines.insert(
                        insert_index,
                        ':type {}: {}'.format(argname, formatted_annotation)
                    )


def builder_ready(app):
    if app.config.set_type_checking_flag:
        typing.TYPE_CHECKING = True


def setup(app):
    app.add_config_value('set_type_checking_flag', False, 'html')
<<<<<<< HEAD
    app.add_config_value('always_document_param_types', False, 'html')
=======
    app.add_config_value('typehints_fully_qualified', False, 'env')
>>>>>>> 87704eba
    app.connect('builder-inited', builder_ready)
    app.connect('autodoc-process-signature', process_signature)
    app.connect('autodoc-process-docstring', process_docstring)
    return dict(parallel_read_safe=True)<|MERGE_RESOLUTION|>--- conflicted
+++ resolved
@@ -358,11 +358,8 @@
 
 def setup(app):
     app.add_config_value('set_type_checking_flag', False, 'html')
-<<<<<<< HEAD
     app.add_config_value('always_document_param_types', False, 'html')
-=======
     app.add_config_value('typehints_fully_qualified', False, 'env')
->>>>>>> 87704eba
     app.connect('builder-inited', builder_ready)
     app.connect('autodoc-process-signature', process_signature)
     app.connect('autodoc-process-docstring', process_docstring)
