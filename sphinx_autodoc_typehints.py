--- conflicted
+++ resolved
@@ -30,23 +30,13 @@
                     params += ('...',)
             else:
                 params = getattr(annotation, '__parameters__', None)
-<<<<<<< HEAD
                 if not params:
                     params = getattr(annotation, '__args__', None)
                 if params is Ellipsis:
-                    ellipsis = True
-                    params = []
-
-            if params or ellipsis:
-                formatted_params = list(format_annotation(param) for param in (params or []))
-                if ellipsis:
-                    formatted_params.append('...')
-                extra = '\\[' + ', '.join(formatted_params) + ']'
-=======
+                    params = ('...',)
 
             if params:
                 extra = '\\[' + ', '.join(format_annotation(param) for param in params) + ']'
->>>>>>> 23a79843
 
         return ':class:`~{}.{}`{}'.format(annotation.__module__, annotation.__qualname__, extra)
 
