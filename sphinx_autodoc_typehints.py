--- conflicted
+++ resolved
@@ -13,12 +13,8 @@
     Protocol = None
 
 logger = logging.getLogger(__name__)
-<<<<<<< HEAD
-pydata_annotations = {'Any', 'AnyStr', 'Callable', 'ClassVar', 'NoReturn', 'Optional', 'Union', 'Tuple'}
-=======
 pydata_annotations = {'Any', 'AnyStr', 'Callable', 'ClassVar', 'NoReturn', 'Optional', 'Tuple',
                       'Union'}
->>>>>>> 34828dd4
 
 
 def format_annotation(annotation, fully_qualified=False):
