--- conflicted
+++ resolved
@@ -4,13 +4,9 @@
 import sys
 import textwrap
 import typing
-<<<<<<< HEAD
+from ast import FunctionDef, Module, stmt
 from functools import partial
-from typing import Any, AnyStr, Callable, Dict, NewType, Optional, Tuple, TypeVar, get_type_hints
-=======
-from ast import FunctionDef, Module, stmt
-from typing import Any, AnyStr, NewType, TypeVar, get_type_hints
->>>>>>> 2fbf1c4e
+from typing import Any, AnyStr, Callable, NewType, TypeVar, get_type_hints
 
 from sphinx.application import Sphinx
 from sphinx.environment import BuildEnvironment
@@ -102,7 +98,6 @@
     return getattr(annotation, "__args__", ())
 
 
-<<<<<<< HEAD
 def format_annotation(
     annotation: Any,
     fully_qualified: bool = False,
@@ -114,9 +109,6 @@
     formatted = None if typehints_formatter is None else typehints_formatter(annotation, **opts)
     if formatted is not None:
         return formatted
-=======
-def format_annotation(annotation: Any, fully_qualified: bool = False, simplify_optional_unions: bool = True) -> str:
->>>>>>> 2fbf1c4e
     # Special cases
     if annotation is None or annotation is type(None):  # noqa: E721
         return ":py:obj:`None`"
