--- conflicted
+++ resolved
@@ -2,12 +2,8 @@
 import sys
 import textwrap
 import typing
-<<<<<<< HEAD
 from functools import partial
-from typing import Any, AnyStr, Callable, NewType, Tuple, TypeVar, get_type_hints
-=======
-from typing import Any, AnyStr, Dict, NewType, Optional, Tuple, TypeVar, get_type_hints
->>>>>>> 6dc92392
+from typing import Any, AnyStr, Callable, Dict, NewType, Optional, Tuple, TypeVar, get_type_hints
 
 from sphinx.application import Sphinx
 from sphinx.util import logging
@@ -495,10 +491,7 @@
                 insert_index = len(lines)
 
             if insert_index is not None:
-<<<<<<< HEAD
-                lines.insert(insert_index, f":type {arg_name}: {fmt(annotation)}")
-=======
-                type_annotation = f":type {arg_name}: {formatted_annotation}"
+                type_annotation = f":type {arg_name}: {fmt(annotation)}"
                 if app.config.typehints_defaults:
                     formatted_default = format_default(app, default)
                     if formatted_default:
@@ -507,7 +500,6 @@
                         else:  # add to last param doc line
                             type_annotation += formatted_default
                 lines.insert(insert_index, type_annotation)
->>>>>>> 6dc92392
 
         if "return" in type_hints and not inspect.isclass(original_obj):
             # This avoids adding a return type for data class __init__ methods
