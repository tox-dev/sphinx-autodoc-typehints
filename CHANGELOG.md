--- conflicted
+++ resolved
@@ -2,16 +2,12 @@
 
 ## dev
 
-<<<<<<< HEAD
-- Added `document_defaults` config option allowing to automatically annotate parameter defaults.
+- Fixed `normalize_source_lines()` messing with the indentation of methods with decorators that have parameters starting with `def`.
 - Made formatting function configurable using the option `typehints_formatter`
-=======
-- Fixed `normalize_source_lines()` messing with the indentation of methods with decorators that have parameters starting with `def`.
 
 ## 1.14.0
 
 - Added `typehints_defaults` config option allowing to automatically annotate parameter defaults.
->>>>>>> aa97f015
 
 ## 1.13.1
 
