# Changelog

<<<<<<< HEAD
## dev

- Added `document_defaults` config option allowing to automatically annotate parameter defaults.
=======
## 1.13.1

- Fixed ``NewType`` inserts a reference as first argument instead of a string
>>>>>>> 2f863c20

## 1.13.0

- Dropped Python 3.6 support
- Python 3.10 support
- Normalize async functions properly
- Allow py310 style annotations (PEP-563)

## 1.12.0

- Dropped Python 3.5 support
- Added the simplify_optional_unions config option (PR by tillhainbach)
- Fixed indentation of multiline strings (PR by Yuxin Wu)

## 1.11.1

- Changed formatting of `None` to point to the Python stdlib docs (PR by Dominic Davis-Foster)
- Updated special dataclass handling (PR by Lihu Ben-Ezri-Ravin)

## 1.11.0

- Dropped support for Sphinx \< 3.0
- Added support for alternative parameter names (`arg`, `argument`, `parameter`)
- Fixed import path for Signature (PR by Matthew Treinish)
- Fixed `TypeError` when formatting a parametrized `typing.IO` annotation
- Fixed data class displaying a return type in its `__init__()` method

## 1.10.3

- Fixed `TypeError` (or wrong rendered class name) when an annotation is a generic class that has a `name` property

## 1.10.2

- Fixed inner classes missing their parent class name(s) when rendered

## 1.10.1

- Fixed `KeyError` when encountering mocked annotations (`autodoc_mock_imports`)

## 1.10.0

- Rewrote the annotation formatting logic (fixes Python 3.5.2 compatibility regressions and an `AttributeError`
  regression introduced in v1.9.0)
- Fixed decorator classes not being processed as classes

## 1.9.0

- Added support for [typing_extensions](https://pypi.org/project/typing-extensions/)
- Added the `typehints_document_rtype` option (PR by Simon-Martin Schröder)
- Fixed metaclasses as annotations causing `TypeError`
- Fixed rendering of `typing.Literal`
- Fixed OSError when generating docs for SQLAlchemy mapped classes
- Fixed unparametrized generic classes being rendered with their type parameters (e.g. `Dict[~KT, ~VT]`)

## 1.8.0

- Fixed regression which caused `TypeError` or `OSError` when trying to set annotations due to PR #87
- Fixed unintentional mangling of annotation type names
- Added proper `:py:data` targets for `NoReturn`, `ClassVar` and `Tuple`
- Added support for inline type comments (like `(int, str) -> None`) (PR by Bernát Gábor)
- Use the native AST parser for type comment support on Python 3.8+

## 1.7.0

- Dropped support for Python 3.4
- Fixed unwrapped local functions causing errors (PR by Kimiyuki Onaka)
- Fixed `AttributeError` when documenting the `__init__()` method of a data class
- Added support for type hint comments (PR by Markus Unterwaditzer)
- Added flag for rendering classes with their fully qualified names (PR by Holly Becker)

## 1.6.0

- Fixed `TypeError` when formatting annotations from a class that inherits from a concrete generic type (report and
  tests by bpeake-illuscio)
- Added support for `typing_extensions.Protocol` (PR by Ian Good)
- Added support for `typing.NewType` (PR by George Leslie-Waksman)

## 1.5.2

- Emit a warning instead of crashing when an unresolvable forward reference is encountered in type annotations

## 1.5.1

- Fixed escape characters in parameter default values getting lost during signature processing
- Replaced use of the `config-inited` event (which inadvertently required Sphinx 1.8) with the `builder-inited` event

## 1.5.0

- The setting of the `typing.TYPECHECKING` flag is now configurable using the `set_type_checking_flag` option

## 1.4.0

- The extension now sets `typing.TYPECHECKING` to `True` during setup to include conditional imports which may be used
  in type annotations
- Fixed parameters with trailing underscores (PR by Daniel Knell)
- Fixed KeyError with private methods (PR by Benito Palacios Sánchez)
- Fixed deprecation warning about the use of formatargspec (PR by Y. Somda)
- The minimum Sphinx version is now v1.7.0

## 1.3.1

- Fixed rendering of generic types outside the typing module (thanks to Tim Poterba for the PR)

## 1.3.0

- Fixed crash when processing docstrings from nested classes (thanks to dilyanpalauzov for the fix)
- Added support for Python 3.7
- Dropped support for Python 3.5.0 and 3.5.1

## 1.2.5

- Ensured that `:rtype:` doesn\'t get joined with a paragraph of text (thanks to Bruce Merry for the PR)

## 1.2.4

- Removed support for `backports.typing` as it has been removed from the PyPI
- Fixed first parameter being cut out from class methods and static methods (thanks to Josiah Wolf Oberholtzer for the
  PR)

## 1.2.3

- Fixed `process_signature()` clobbering any explicitly overridden signatures from the docstring

## 1.2.2

- Explicitly prefix `:class:`, `:mod:` et al with `:py:`, in case `py` is not the default domain of the project (thanks
  Monty Taylor)

## 1.2.1

- Fixed `` ValueError` when ``getargspec()\`\` encounters a built-in function
- Fixed `AttributeError` when `Any` is combined with another type in a `Union` (thanks Davis Kirkendall)

## 1.2.0

- Fixed compatibility with Python 3.6 and 3.5.3
- Fixed `NameError` when processing signatures of wrapped functions with type hints
- Fixed handling of slotted classes with no `__init__()` method
- Fixed Sphinx warning about parallel reads
- Fixed return type being added to class docstring from its `__init__()` method (thanks to Manuel Krebber for the patch)
- Fixed return type hints of `@property` methods being omitted (thanks to pknight for the patch)
- Added a test suite (thanks Manuel Krebber)

## 1.1.0

- Added proper support for `typing.Tuple` (pull request by Manuel Krebber)

## 1.0.6

- Fixed wrong placement of `:rtype:` if a multi-line `:param:` or a `:returns:` is used

## 1.0.5

- Fixed coroutine functions\' signatures not being processed when using sphinxcontrib-asyncio

## 1.0.4

- Fixed compatibility with Sphinx 1.4

## 1.0.3

- Fixed \"self\" parameter not being removed from exception class constructor signatures
- Fixed process_signature() erroneously removing the first argument of a static method

## 1.0.2

- Fixed exception classes not being processed like normal classes

## 1.0.1

- Fixed errors caused by forward references not being looked up with the right globals

## 1.0.0

- Initial release<|MERGE_RESOLUTION|>--- conflicted
+++ resolved
@@ -1,14 +1,12 @@
 # Changelog
 
-<<<<<<< HEAD
 ## dev
 
 - Added `document_defaults` config option allowing to automatically annotate parameter defaults.
-=======
+
 ## 1.13.1
 
 - Fixed ``NewType`` inserts a reference as first argument instead of a string
->>>>>>> 2f863c20
 
 ## 1.13.0
 
